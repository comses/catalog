--- conflicted
+++ resolved
@@ -120,16 +120,12 @@
             'format': 'json'}, kwargs={'pk': 999999})
         self.without_login_and_with_login_test(url, after_status=404)
 
-    #Test that publication detail is saved successfully or not
+    # Test that publication detail is saved successfully or not
     def test_publication_detail_save_with_all_valid_fields(self):
         management.call_command('zotero_import', test=True)
         p = Publication.objects.first()
         url = self.reverse('citation:publication_detail', query_parameters={'format': 'json'},
-<<<<<<< HEAD
                            kwargs={'pk': p.pk, 'slug': 'garbage-text'})
-=======
-                           kwargs={'pk': p.pk, 'slug': 'garbage text'})
->>>>>>> fd288a29
         response = self.put(url, {})
         self.assertTrue(200, response.status_code)
 
